// Copyright (c) 2012, Suryandaru Triandana <syndtr@gmail.com>
// All rights reserved.
//
// Use of this source code is governed by a BSD-style license that can be
// found in the LICENSE file.

// This LevelDB Go implementation is based on LevelDB C++ implementation.
// Which contains the following header:
//   Copyright (c) 2011 The LevelDB Authors. All rights reserved.
//   Use of this source code is governed by a BSD-style license that can be
//   found in the LEVELDBCPP_LICENSE file. See the LEVELDBCPP_AUTHORS file
//   for names of contributors.

package table

import (
	"code.google.com/p/snappy-go/snappy"
	"encoding/binary"
	"github.com/syndtr/goleveldb/leveldb/errors"
	"github.com/syndtr/goleveldb/leveldb/hash"
	"github.com/syndtr/goleveldb/leveldb/opt"
	"io"
<<<<<<< HEAD
=======

	"snappy"

	"leveldb/errors"
	"leveldb/hash"
	"leveldb/opt"
>>>>>>> a7e0161d
)

// bInfo holds information about where and how long a block is
type bInfo struct {
	offset, size uint64
}

func (p *bInfo) decodeFrom(b []byte) (int, error) {
	var n, m int
	p.offset, n = binary.Uvarint(b)
	if n > 0 {
		p.size, m = binary.Uvarint(b[n:])
	}
	if n <= 0 || m <= 0 {
		return 0, errors.ErrCorrupt("bad block handle")
	}
	return n + m, nil
}

// Encode encode bInfo, bInfo encoded into varints
func (p *bInfo) encode() []byte {
	b := make([]byte, binary.MaxVarintLen64*2)
	return b[:p.encodeTo(b)]
}

func (p *bInfo) encodeTo(b []byte) int {
	n := binary.PutUvarint(b, p.offset)
	m := binary.PutUvarint(b[n:], p.size)
	return n + m
}

func readFullAt(r io.ReaderAt, buf []byte, off int64) (n int, err error) {
	for n < len(buf) && err == nil {
		var nn int
		nn, err = r.ReadAt(buf[n:], off+int64(n))
		n += nn
	}
	if err == io.EOF {
		if n >= len(buf) {
			err = nil
		} else if n > 0 {
			err = io.ErrUnexpectedEOF
		}
	}
	return
}

// readAll read entire referenced block.
func (p *bInfo) readAll(r io.ReaderAt, checksum bool) (b []byte, err error) {
	raw := make([]byte, p.size+5)
	_, err = readFullAt(r, raw, int64(p.offset))
	if err != nil {
		return
	}

	crcb := raw[len(raw)-4:]
	raw = raw[:len(raw)-4]

	if checksum {
		sum := binary.LittleEndian.Uint32(crcb)
		sum = hash.UnmaskCRC32(sum)
		crc := hash.NewCRC32C()
		crc.Write(raw)
		if crc.Sum32() != sum {
			err = errors.ErrCorrupt("block checksum mismatch")
			return
		}
	}

	compression := opt.Compression(raw[len(raw)-1])
	b = raw[:len(raw)-1]

	switch compression {
	case opt.SnappyCompression:
		return snappy.Decode(nil, b)
	}

	return
}<|MERGE_RESOLUTION|>--- conflicted
+++ resolved
@@ -14,21 +14,14 @@
 package table
 
 import (
+	"encoding/binary"
+	"io"
+
 	"code.google.com/p/snappy-go/snappy"
-	"encoding/binary"
+
 	"github.com/syndtr/goleveldb/leveldb/errors"
 	"github.com/syndtr/goleveldb/leveldb/hash"
 	"github.com/syndtr/goleveldb/leveldb/opt"
-	"io"
-<<<<<<< HEAD
-=======
-
-	"snappy"
-
-	"leveldb/errors"
-	"leveldb/hash"
-	"leveldb/opt"
->>>>>>> a7e0161d
 )
 
 // bInfo holds information about where and how long a block is
